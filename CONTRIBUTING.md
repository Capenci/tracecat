--- conflicted
+++ resolved
@@ -1,6 +1,7 @@
 # Contributing to Tracecat
 
 Tracecat is currently accepting contributions for:
+
 - **Action Templates** and **Python integrations** in [Tracecat Registry](https://docs.tracecat.com/integrations/overview)
 - **Inline functions** for Tracecat's [expressions](https://docs.tracecat.com/quickstart/expressions) engine
 
@@ -128,12 +129,14 @@
 #### Naming conventions
 
 Our naming convention is simple:
+
 - `title` must be less than 5 words and only describe the action (i.e. does not include the integration name).
 - `description` should be a single sentence that describes the action and includes the integration name.
 - `namespace` must following the format `tools.{integration_name}`.
 - If the integration wraps a Python client, the integration name is the name of the client (e.g. `tools.slack_sdk`, `tools.aws_boto3`, `tools.falconpy`).
 
 For example:
+
 - `title`: List alerts
 - `description`: Query for Crowdstrike alerts via the Falcon SIEM API.
 - `namespace`: `tools.crowdstrike`
@@ -220,6 +223,7 @@
 ```
 
 > [!NOTE]
+>
 > - `-x` flag stops the tests at the first failure
 > - `--last-failed` option re-runs all tests that failed in the previous run
 
@@ -237,11 +241,7 @@
 If you encounter an invalid Action Template, Python integration, or inline function, please [open an issue](https://github.com/TracecatHQ/tracecat/issues).
 Make sure to provide the following information:
 
-<<<<<<< HEAD
 - Tracecat version (e.g. `0.37.1`)
-=======
-- Tracecat version (e.g. `0.36.20`)
->>>>>>> 9193fe6b
 
 ## Frontend / Backend Contributions
 
